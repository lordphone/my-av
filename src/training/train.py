--- conflicted
+++ resolved
@@ -650,16 +650,11 @@
     parser.add_argument('--epochs', type=int, help='Number of epochs to train (default: 30 for train, 5 for test)')
     parser.add_argument('--batch-size', type=int, default=20, help='Batch size for training')
     parser.add_argument('--window-size', type=int, default=20, help='Window size for temporal data')
-<<<<<<< HEAD
     parser.add_argument('--num-workers', type=int, default=2, help='Number of DataLoader worker processes')
-    
-=======
     parser.add_argument('--dataset-path', type=str, default=None, help='Path to dataset')
     parser.add_argument('--checkpoint-dir', type=str, default='checkpoints', help='Directory to store checkpoints')
     parser.add_argument('--model-dir', type=str, default='models', help='Directory to store trained models')
     parser.add_argument('--log-dir', type=str, default='logs', help='Directory to store logs')
-
->>>>>>> d1d247be
     args = parser.parse_args()
 
     # Initialize logging using provided log directory
